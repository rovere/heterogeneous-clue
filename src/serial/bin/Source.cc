--- conflicted
+++ resolved
@@ -43,11 +43,7 @@
 
   ClusterCollection readRaw3D(std::ifstream &inputFile, uint32_t n_points) {
     ClusterCollection data;
-<<<<<<< HEAD
-    Point raw;
-=======
     PointClus raw;
->>>>>>> 31c36dce
     for (unsigned int ipoint = 0; ipoint < n_points; ++ipoint) {
       inputFile.read(reinterpret_cast<char *>(&raw), sizeof(PointClus));
       data.x.emplace_back(raw.x);
